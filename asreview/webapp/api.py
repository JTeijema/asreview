from collections import Counter
import json
import logging
import os
import re
import shutil
import zipfile
import tempfile
import subprocess
import urllib.parse
from copy import deepcopy
from pathlib import Path
from urllib.request import urlretrieve

import numpy as np
import pandas as pd
from flask import Blueprint
from flask import current_app as app
from flask import request
from flask import Response
from flask import send_file
from flask import jsonify
from flask_cors import CORS
from werkzeug.utils import secure_filename
from werkzeug.exceptions import InternalServerError

from asreview import __version__ as asreview_version
from asreview.datasets import DatasetManager
from asreview.exceptions import BadFileFormatError
from asreview.webapp.sqlock import SQLiteLock
from asreview.webapp.types import is_project
from asreview.webapp.utils.datasets import get_data_statistics
from asreview.webapp.utils.datasets import get_dataset_metadata
from asreview.webapp.utils.datasets import search_data
from asreview.webapp.utils.managers import get_labeled
from asreview.webapp.utils.managers import get_labeled_labels
from asreview.webapp.utils.managers import get_random_from_pool
from asreview.webapp.utils.managers import move_label_from_labeled_to_pool
from asreview.webapp.utils.paths import asreview_path
from asreview.webapp.utils.paths import get_data_path
from asreview.webapp.utils.paths import get_kwargs_path
from asreview.webapp.utils.paths import get_lock_path
from asreview.webapp.utils.paths import get_proba_path
from asreview.webapp.utils.paths import get_project_file_path
from asreview.webapp.utils.paths import get_project_path
from asreview.webapp.utils.paths import get_tmp_path
from asreview.webapp.utils.paths import list_asreview_project_paths
from asreview.webapp.utils.paths import get_data_file_path
from asreview.webapp.utils.project import _get_executable
from asreview.webapp.utils.project import add_dataset_to_project
from asreview.webapp.utils.project import export_to_string
from asreview.webapp.utils.project import get_instance
from asreview.webapp.utils.project import get_paper_data

from asreview.webapp.utils.project import get_statistics
from asreview.webapp.utils.project import init_project
from asreview.webapp.utils.project import label_instance
from asreview.webapp.utils.project import read_data
from asreview.webapp.utils.validation import check_dataset

from asreview.config import DEFAULT_MODEL, DEFAULT_FEATURE_EXTRACTION
from asreview.config import DEFAULT_QUERY_STRATEGY
from asreview.config import DEFAULT_BALANCE_STRATEGY
from asreview.config import DEFAULT_N_INSTANCES

bp = Blueprint('api', __name__, url_prefix='/api')
CORS(bp, resources={r"*": {"origins": "*"}})


# custom errors

class ProjectNotFoundError(Exception):
    status_code = 400


# error handlers

@bp.errorhandler(ProjectNotFoundError)
def project_not_found(e):

    message = str(e) if str(e) else "Project not found."
    logging.error(message)
    return jsonify(message=message), e.status_code


@bp.errorhandler(InternalServerError)
def error_500(e):
    original = getattr(e, "original_exception", None)

    if original is None:
        # direct 500 error, such as abort(500)
        logging.error(e)
        return jsonify(message="Whoops, something went wrong."), 500

    # wrapped unhandled error
    logging.error(e.original_exception)
    return jsonify(message=str(e.original_exception)), 500


# routes

@bp.route('/projects', methods=["GET"])
def api_get_projects():  # noqa: F401
    """Get info on the article"""

    projects = list_asreview_project_paths()

    project_info = []
    for proj in projects:

        try:
            with open(proj / "project.json", "r") as f:
                res = json.load(f)

            # backwards support <0.10
            if "projectInitReady" not in res:
                res["projectInitReady"] = True

            # if time is not available (<0.14)
            if "created_at_unix" not in res:
                res["created_at_unix"] = None

            logging.info("Project found: {}".format(res["id"]))
            project_info.append(res)

        except Exception as err:
            logging.error(err)

    # sort the projects based on created_at_unix
    project_info = sorted(
        project_info,
        key=lambda y: (y["created_at_unix"] is not None, y["created_at_unix"]),
        reverse=True
    )

    response = jsonify({"result": project_info})
    response.headers.add('Access-Control-Allow-Origin', '*')

    return response


@bp.route('/project/info', methods=["POST"])
def api_init_project():  # noqa: F401
    """Get info on the article"""

    project_name = request.form['name']
    project_description = request.form['description']
    project_authors = request.form['authors']

    project_id = re.sub('[^A-Za-z0-9]+', '-', project_name).lower()

    project_config = init_project(
        project_id,
        project_name=project_name,
        project_description=project_description,
        project_authors=project_authors)

    response = jsonify(project_config)

    return response, 201


@bp.route('/project/<project_id>/info', methods=["GET"])
def api_get_project_info(project_id):  # noqa: F401
    """Get info on the article"""

    try:

        # read the file with project info
        with open(get_project_file_path(project_id), "r") as fp:

            project_info = json.load(fp)

        # check if there is a dataset
        try:
            get_data_file_path(project_id)
            project_info["projectHasDataset"] = True
        except Exception:
            project_info["projectHasDataset"] = False

        # check if there is a prior knowledge (check if there is a model set),
        # if this is the case, the reviewer past the prior knowledge screen.
        project_info["projectHasPriorKnowledge"] = \
            get_kwargs_path(project_id).exists()

        # check if there is a prior knowledge (check if there is a model set),
        # if this is the case, the reviewer past the prior knowledge screen.
        project_info["projectHasAlgorithms"] = \
            get_kwargs_path(project_id).exists()

        # backwards support <0.10
        if "projectInitReady" not in project_info:
            if project_info["projectHasPriorKnowledge"]:
                project_info["projectInitReady"] = True
            else:
                project_info["projectInitReady"] = False

    except FileNotFoundError:
        raise ProjectNotFoundError()

    return jsonify(project_info)


@bp.route('/project/<project_id>/info', methods=["PUT"])
def api_update_project_info(project_id):  # noqa: F401
    """Get info on the article"""

    project_name = request.form['name']
    project_description = request.form['description']
    project_authors = request.form['authors']

    project_id_new = re.sub('[^A-Za-z0-9]+', '-', project_name).lower()

    try:

        # read the file with project info
        with open(get_project_file_path(project_id), "r") as fp:
            project_info = json.load(fp)

        project_info["id"] = project_id_new
        project_info["name"] = project_name
        project_info["authors"] = project_authors
        project_info["description"] = project_description

        # # backwards support <0.10
        # if "projectInitReady" not in project_info:
        #     project_info["projectInitReady"] = True

        # update the file with project info
        with open(get_project_file_path(project_id), "w") as fp:
            json.dump(project_info, fp)

        # rename the folder
        get_project_path(project_id) \
            .rename(Path(asreview_path(), project_id_new))

    except Exception as err:
        logging.error(err)
        response = jsonify(message="project-update-failure")

        return response, 500

    return api_get_project_info(project_id_new)


@bp.route('/datasets', methods=["GET"])
def api_demo_data_project():  # noqa: F401
    """Get info on the article"""

    subset = request.args.get('subset', None)

    if subset == "plugin":
        result_datasets = get_dataset_metadata(exclude="builtin")
    elif subset == "test":
        result_datasets = get_dataset_metadata(include="builtin")
    else:
        response = jsonify(message="demo-data-loading-failed")

        return response, 400

    payload = {"result": result_datasets}
    response = jsonify(payload)
    response.headers.add('Access-Control-Allow-Origin', '*')
    return response


@bp.route('/project/<project_id>/data', methods=["POST"])
def api_upload_data_to_project(project_id):  # noqa: F401
    """Get info on the article"""

    if not is_project(project_id):
        response = jsonify(message="Project not found.")
        return response, 404

    if request.form.get('demo_data', None):
        # download file and save to folder

        demo_data = DatasetManager().find(request.form['demo_data'])

        if demo_data.dataset_id in ["hall", "ace", "ptsd"]:
            download_url = demo_data.url_demo
        else:
            download_url = demo_data.url

        url_parts = urllib.parse.urlparse(download_url)
        filename = secure_filename(url_parts.path.rsplit('/', 1)[-1])

        urlretrieve(download_url, get_data_path(project_id) / filename)

    elif request.form.get('url', None):
        # download file and save to folder

        download_url = request.form['url']

        try:
            url_parts = urllib.parse.urlparse(download_url)
            filename = secure_filename(url_parts.path.rsplit('/', 1)[-1])

            urlretrieve(download_url, get_data_path(project_id) / filename)

        except ValueError as err:

            logging.error(err)
            message = f"Invalid URL '{download_url}'."

            if isinstance(download_url, str) \
                    and not download_url.startswith("http"):
                message += " Usually, the URL starts with 'http' or 'https'."

            return jsonify(message=message), 400

        except Exception as err:

            logging.error(err)
            message = f"Can't retrieve data from URL {download_url}."

            return jsonify(message=message), 400

    elif 'file' in request.files:

        data_file = request.files['file']

        # check the file is file is in a correct format
        check_dataset(data_file)  # TODO{qubixes}: implement val strategy
        try:

            filename = secure_filename(data_file.filename)
            fp_data = get_data_path(project_id) / filename

            # save the file
            data_file.save(str(fp_data))

        except Exception as err:

            logging.error(err)

            response = jsonify(
                message=f"Failed to upload file '{filename}'. {err}")

            return response, 400
    else:
        response = jsonify(message="No file or dataset found to upload.")
        return response, 400

    try:

        # add the file to the project
        add_dataset_to_project(project_id, filename)

    # Bad format. TODO{Jonathan} Return informative message with link.
    except BadFileFormatError as err:
        message = f"Failed to upload file '{filename}'. {err}"
        return jsonify(message=message), 400

    response = jsonify({'success': True})
    response.headers.add('Access-Control-Allow-Origin', '*')

    return response


@bp.route('/project/<project_id>/data', methods=["GET"])
def api_get_project_data(project_id):  # noqa: F401
    """Get info on the article"""

    if not is_project(project_id):
        response = jsonify(message="Project not found.")
        return response, 404

    try:

        filename = get_data_file_path(project_id).stem

        # get statistics of the dataset
        statistics = get_data_statistics(project_id)
        statistics["filename"] = filename

    except FileNotFoundError as err:
        logging.info(err)
        statistics = {"filename": None}

    except Exception as err:
        logging.error(err)
        message = f"Failed to get file. {err}"
        return jsonify(message=message), 400

    response = jsonify(statistics)
    response.headers.add('Access-Control-Allow-Origin', '*')
    return response


@bp.route('/project/<project_id>/search', methods=["GET"])
def api_search_data(project_id):  # noqa: F401
    """Search for papers
    """

    q = request.args.get('q', default=None, type=str)
    max_results = request.args.get('n_max', default=10, type=int)

    payload = {"result": []}
    if q:
        result_search = search_data(project_id, q=q, n_max=max_results)

        for paper in result_search:
            payload["result"].append({
                "id": int(paper.record_id),
                "title": paper.title,
                "abstract": paper.abstract,
                "authors": paper.authors,
                "keywords": paper.keywords,
                "included": int(paper.included)
            })

    response = jsonify(payload)
    response.headers.add('Access-Control-Allow-Origin', '*')
    return response


@bp.route('/project/<project_id>/labelitem', methods=["POST"])
def api_label_item(project_id):  # noqa: F401
    """Label item

    This request handles the document identifier and the corresponding label.
    The result is stored in a temp location. If this storage exceeds a certain
    amount of values, then the model is triggered. The values of the location
    are passed to the model and the storaged is cleared. This model will run
    in the background.
    """
    # return the combination of document_id and label.
    doc_id = request.form.get('doc_id')
    label = request.form.get('label')
    is_prior = request.form.get('is_prior', default=False)

    retrain_model = False if is_prior == "1" else True

    # [TODO]project_id, paper_i, label, is_prior=None
    label_instance(project_id, doc_id, label, retrain_model=retrain_model)

    response = jsonify({'success': True})
    response.headers.add('Access-Control-Allow-Origin', '*')

    return response


@bp.route('/project/<project_id>/prior', methods=["GET"])
def api_get_prior(project_id):  # noqa: F401
    """Get all papers classified as prior documents
    """

    subset = request.args.get('subset', default=None, type=str)

    # check if the subset exists
    if subset is not None and subset not in ["included", "excluded"]:
        message = "Unkown subset parameter"
        return jsonify(message=message), 400

    lock_fp = get_lock_path(project_id)
<<<<<<< HEAD
    with SQLiteLock(lock_fp, blocking=True, lock_name="active"):
        indices, labeled = get_labeled(project_id)
=======
    with SQLiteLock(
            lock_fp, blocking=True, lock_name="active", project_id=project_id):
        label_history = read_label_history(project_id, subset=subset)

    indices = [x[0] for x in label_history]
>>>>>>> aa97bfc1

    records = read_data(project_id).record(indices)

    payload = {"result": []}
    for i, record in enumerate(records):

        payload["result"].append({
            "id": int(record.record_id),
            "title": record.title,
            "abstract": record.abstract,
            "authors": record.authors,
            "keywords": record.keywords,
            "included": int(labeled[i])
        })

    response = jsonify(payload)
    response.headers.add('Access-Control-Allow-Origin', '*')
    return response


@bp.route('/project/<project_id>/prior_stats', methods=["GET"])
def api_get_prior_stats(project_id):  # noqa: F401
    """Get all papers classified as prior documents
    """
    lock_fp = get_lock_path(project_id)
<<<<<<< HEAD
    with SQLiteLock(lock_fp, blocking=True, lock_name="active"):
        label_history = get_labeled_labels(project_id)
=======
    with SQLiteLock(
            lock_fp, blocking=True, lock_name="active", project_id=project_id):
        label_history = read_label_history(project_id)
>>>>>>> aa97bfc1

    counter_prior = Counter(label_history)

    response = jsonify({
        "n_prior": len(label_history),
        "n_inclusions": counter_prior[1],
        "n_exclusions": counter_prior[0]
    })
    response.headers.add('Access-Control-Allow-Origin', '*')
    return response


@bp.route('/project/<project_id>/prior_random', methods=["GET"])
def api_random_prior_papers(project_id):  # noqa: F401
    """Get a selection of random papers to find exclusions.

    This set of papers is extracted from the pool, but without
    the already labeled items.
    """

    lock_fp = get_lock_path(project_id)
<<<<<<< HEAD
    with SQLiteLock(lock_fp, blocking=True, lock_name="active"):
        pool_random = get_random_from_pool(project_id)
=======
    with SQLiteLock(
            lock_fp, blocking=True, lock_name="active", project_id=project_id):
        pool = read_pool(project_id)

    #     with open(get_labeled_path(project_id, 0), "r") as f_label:
    #         prior_labeled = json.load(f_label)

    # excluded the already labeled items from our random selection.
    #     prior_labeled_index = [int(label) for label in prior_labeled.keys()]
    #     pool = [i for i in pool if i not in prior_labeled_index]

    # sample from the pool (this is already done atm of initializing
    # the pool. But doing it again because a double shuffle is always
    # best)

    try:
        pool_random = np.random.choice(pool, 1, replace=False)[0]
    except Exception:
        raise ValueError("Not enough random indices to sample from.")
>>>>>>> aa97bfc1

    record = read_data(project_id).record(pool_random)

    payload = {"result": []}

    payload["result"].append({
        "id": int(record.record_id),
        "title": record.title,
        "abstract": record.abstract,
        "authors": record.authors,
        "keywords": record.keywords,
        "included": None
    })

    response = jsonify(payload)
    response.headers.add('Access-Control-Allow-Origin', '*')
    return response


@bp.route('/project/<project_id>/algorithms', methods=["GET"])
def api_get_algorithms(project_id):  # noqa: F401

    # check if there is a kwargs file
    try:
        # open the projects file
        with open(get_kwargs_path(project_id), "r") as f_read:
            kwargs_dict = json.load(f_read)

    except FileNotFoundError:
        # set the kwargs dict to setup kwargs
        kwargs_dict = deepcopy(app.config['asr_kwargs'])
        kwargs_dict["model"] = DEFAULT_MODEL
        kwargs_dict["feature_extraction"] = DEFAULT_FEATURE_EXTRACTION
        kwargs_dict["query_strategy"] = DEFAULT_QUERY_STRATEGY
        kwargs_dict["balance_strategy"] = DEFAULT_BALANCE_STRATEGY
        kwargs_dict["n_instances"] = DEFAULT_N_INSTANCES

    response = jsonify(kwargs_dict)
    response.headers.add('Access-Control-Allow-Origin', '*')
    return response


@bp.route('/project/<project_id>/algorithms', methods=["POST"])
def api_set_algorithms(project_id):  # noqa: F401

    # check if there is a kwargs file
    try:
        # open the projects file
        with open(get_kwargs_path(project_id), "r") as f_read:
            kwargs_dict = json.load(f_read)

    except FileNotFoundError:
        # set the kwargs dict to setup kwargs
        kwargs_dict = deepcopy(app.config['asr_kwargs'])
        kwargs_dict = deepcopy(app.config['asr_kwargs'])
        kwargs_dict["model"] = DEFAULT_MODEL
        kwargs_dict["feature_extraction"] = DEFAULT_FEATURE_EXTRACTION
        kwargs_dict["query_strategy"] = DEFAULT_QUERY_STRATEGY
        kwargs_dict["balance_strategy"] = DEFAULT_BALANCE_STRATEGY
        kwargs_dict["n_instances"] = DEFAULT_N_INSTANCES

    # add the machine learning model to the kwargs
    # TODO@{Jonathan} validate model choice on server side
    ml_model = request.form.get("model", None)
    ml_query_strategy = request.form.get("query_strategy", None)
    ml_feature_extraction = request.form.get("feature_extraction", None)
    if ml_model:
        kwargs_dict["model"] = ml_model
    if ml_query_strategy:
        kwargs_dict["query_strategy"] = ml_query_strategy
    if ml_feature_extraction:
        kwargs_dict["feature_extraction"] = ml_feature_extraction

    # write the kwargs to a file
    with open(get_kwargs_path(project_id), "w") as f_write:
        json.dump(kwargs_dict, f_write)

    response = jsonify({'success': True})
    response.headers.add('Access-Control-Allow-Origin', '*')
    return response


@bp.route('/project/<project_id>/start', methods=["POST"])
def api_start(project_id):  # noqa: F401
    """Start training the model
    """

    # start training the model
    py_exe = _get_executable()
    run_command = [
        py_exe, "-m", "asreview", "web_run_model", project_id,
        "--label_method", "prior"
    ]
    subprocess.Popen(run_command)

    response = jsonify({'success': True})
    response.headers.add('Access-Control-Allow-Origin', '*')
    return response


@bp.route('/project/<project_id>/model/init_ready', methods=["GET"])
def api_init_model_ready(project_id):  # noqa: F401
    """Check if trained model is available
    """

    error_path = get_project_path(project_id) / "error.json"
    if error_path.exists():
        logging.error("error on training")
        with open(error_path, "r") as f:
            error_message = json.load(f)
        return jsonify(error_message), 400

    if get_proba_path(project_id).exists():

        # read the file with project info
        with open(get_project_file_path(project_id), "r") as fp:
            project_info = json.load(fp)

        project_info["projectInitReady"] = True

        # update the file with project info
        with open(get_project_file_path(project_id), "w") as fp:
            json.dump(project_info, fp)

        response = jsonify({'status': 1})
    else:
        response = jsonify({'status': 0})

    response.headers.add('Access-Control-Allow-Origin', '*')
    return response


@bp.route('/project/import_project', methods=["POST"])
def api_import_project():
    """Import uploaded project"""

    # raise error if file not given
    if 'file' not in request.files:
        response = jsonify(message="No file found to upload.")
        return response, 400

    # import project id
    import_project = None

    # set the project file
    project_file = request.files['file']

    try:

        with zipfile.ZipFile(project_file, "r") as zip_obj:
            zip_filenames = zip_obj.namelist()

            # raise error if no ASReview project file
            if "project.json" not in zip_filenames:
                response = jsonify(
                    message="File doesn't contain valid project format.")
                return response, 404

            # extract all files to a temporary folder
            tmpdir = tempfile.TemporaryDirectory()
            zip_obj.extractall(path=tmpdir.name)

            # Open the project file and check the id. The id needs to be
            # unique, otherwise it is exended with -copy.
            fp = Path(tmpdir.name, "project.json")
            with open(fp, "r+") as f:

                # load the project info in scope of function
                import_project = json.load(f)

                # If the uploaded project already exists,
                # then overwrite project.json with a copy suffix.
                while is_project(import_project["id"]):

                    # project update
                    import_project["id"] = f"{import_project['id']}-copy"
                    import_project["name"] = f"{import_project['name']} copy"

                else:
                    # write to file
                    f.seek(0)
                    json.dump(import_project, f)
                    f.truncate()

    except Exception as err:
        # Unknown error.
        logging.error(err)
        response = jsonify(
            message="Unknown error when uploading project "
            f"'{project_file.filename}'."
        )
        return response, 400

    # location to copy file to
    fp_copy = get_project_path(import_project["id"])

    try:
        # Move the project from the temp folder to the projects folder.
        os.rename(tmpdir.name, fp_copy)

    except Exception as err:
        logging.error(err)
        response = jsonify(message=f"Failed to copy project to {fp_copy}.")
        return response, 400

    # return the project info in the same format as project_info
    return api_get_project_info(import_project["id"])


@bp.route('/project/<project_id>/export', methods=["GET"])
def export_results(project_id):

    # get the export args
    file_type = request.args.get('file_type', None)

    if file_type == "csv":
        dataset_str = export_to_string(project_id, export_type="csv")

        return Response(
            dataset_str,
            mimetype="text/csv",
            headers={
                "Content-disposition":
                f"attachment; filename=asreview_result_{project_id}.csv"
            })
    else:  # excel

        dataset_str = export_to_string(project_id, export_type="excel")
        fp_tmp_export = Path(get_tmp_path(project_id), "export_result.xlsx")

        return send_file(
            fp_tmp_export,
            mimetype="application/vnd.openxmlformats-officedocument.spreadsheetml.sheet",  # noqa
            as_attachment=True,
            attachment_filename=f"asreview_result_{project_id}.xlsx",
            cache_timeout=0)


@bp.route('/project/<project_id>/export_project', methods=["GET"])
def export_project(project_id):
    """Export the project file.

    The ASReview project file is a file with .asreview extension.
    The ASReview project file is a zipped file and contains
    all information to continue working on the project as well
    as the orginal dataset.
    """

    # create a temp folder to zip
    tmpdir = tempfile.TemporaryDirectory()

    # copy the source tree, but ignore pickle files
    shutil.copytree(
        get_project_path(project_id),
        Path(tmpdir.name, project_id),
        ignore=shutil.ignore_patterns('*.pickle')
    )

    # create the archive
    shutil.make_archive(
        Path(tmpdir.name, project_id),
        "zip",
        root_dir=Path(tmpdir.name, project_id)
    )

    # return the project file to the user
    return send_file(
        str(Path(tmpdir.name, f"{project_id}.zip")),
        as_attachment=True,
        attachment_filename=f"{project_id}.asreview",
        cache_timeout=0)


@bp.route('/project/<project_id>/finish', methods=["GET"])
def api_finish_project(project_id):
    """Mark a project as finished or not"""

    # read the file with project info
    with open(get_project_file_path(project_id), "r") as fp:
        project_info = json.load(fp)

    try:
        project_info["reviewFinished"] = not project_info["reviewFinished"]
    except KeyError:
        # missing key in projects created in older versions
        project_info["reviewFinished"] = True

    # update the file with project info
    with open(get_project_file_path(project_id), "w") as fp:
        json.dump(project_info, fp)

    response = jsonify({'success': True})
    response.headers.add('Access-Control-Allow-Origin', '*')
    return response


# @bp.route('/project/<project_id>/document/<doc_id>/info', methods=["GET"])
# def api_get_article_info(project_id, doc_id=None):  # noqa: F401
#     """Get info on the article"""

#     data = get_paper_data(
#         project_id,
#         paper_id=doc_id,
#         return_debug_label=True
#     )

#     response = jsonify(data)
#     response.headers.add('Access-Control-Allow-Origin', '*')

#     return response


@bp.route('/project/<project_id>/progress', methods=["GET"])
def api_get_progress_info(project_id):  # noqa: F401
    """Get progress info on the article"""

    project_file_path = get_project_file_path(project_id)

    # open the projects file
    with open(project_file_path, "r") as f_read:
        project_dict = json.load(f_read)

    statistics = get_statistics(project_id)

    response = jsonify({**project_dict, **statistics})
    response.headers.add('Access-Control-Allow-Origin', '*')

    # return a success response to the client.
    return response


@bp.route('/project/<project_id>/progress_history', methods=["GET"])
def api_get_progress_history(project_id):
    """Get progress history on the article"""

    # get label history
    data = get_labeled_labels(project_id)

    # create a dataset with the rolling mean of every 10 papers
    df = pd.DataFrame(
        data, columns=["Relevant"]).rolling(
            10, min_periods=1).mean()
    df["Total"] = df.index + 1

    # transform mean(percentage) to number
    for i in range(0, len(df)):
        if df.loc[i, "Total"] < 10:
            df.loc[i, "Irrelevant"] = (
                1 - df.loc[i, "Relevant"]) * df.loc[i, "Total"]
            df.loc[i,
                   "Relevant"] = df.loc[i, "Total"] - df.loc[i, "Irrelevant"]
        else:
            df.loc[i, "Irrelevant"] = (1 - df.loc[i, "Relevant"]) * 10
            df.loc[i, "Relevant"] = 10 - df.loc[i, "Irrelevant"]

    df = df.round(1).to_dict(orient="records")

    response = jsonify(df)
    response.headers.add('Access-Control-Allow-Origin', '*')

    return response


@bp.route('/project/<project_id>/progress_efficiency', methods=["GET"])
def api_get_progress_efficiency(project_id):
    """Get cumulative number of inclusions by ASReview/at random"""

    statistics = get_data_statistics(project_id)
    data = get_labeled_labels(project_id)

    # create a dataset with the cumulative number of inclusions
    df = pd.DataFrame(data, columns=["Relevant"]).cumsum()
    df["Total"] = df.index + 1
    df["Random"] = (df["Total"] * (
        df["Relevant"][-1:] / statistics["n_rows"]).values).round()

    df = df.round(1).to_dict(orient="records")

    response = jsonify(df)
    response.headers.add('Access-Control-Allow-Origin', '*')

    return response


# I think we don't need this one
@bp.route('/project/<project_id>/record/<doc_id>', methods=["POST"])
def api_classify_instance(project_id, doc_id):  # noqa: F401
    """Retrieve classification result.

    This request handles the document identifier and the corresponding label.
    The result is stored in a temp location. If this storage exceeds a certain
    amount of values, then the model is triggered. The values of the location
    are passed to the model and the storaged is cleared. This model will run
    in the background.
    """
    # return the combination of document_id and label.
    doc_id = request.form['doc_id']
    label = request.form['label']

    label_instance(project_id, doc_id, label, retrain_model=True)

    response = jsonify({'success': True})
    response.headers.add('Access-Control-Allow-Origin', '*')

    return response


@bp.route('/project/<project_id>/record/<doc_id>', methods=["PUT"])
def api_update_classify_instance(project_id, doc_id):
    """Update classification result."""

    doc_id = request.form['doc_id']
    label = request.form['label']

    move_label_from_labeled_to_pool(project_id, doc_id)
    label_instance(project_id, doc_id, label, retrain_model=True)

    response = jsonify({'success': True})
    response.headers.add('Access-Control-Allow-Origin', '*')
    return response


@bp.route('/project/<project_id>/get_document', methods=["GET"])
def api_get_document(project_id):  # noqa: F401
    """Retrieve documents in order of review.

    After these documents were retrieved, the queue on the client side is
    updated.
    This resuest can get triggered after each document classification.
    Although it might be better to call this function after 20 requests on the
    client side.
    """

    new_instance = get_instance(project_id)

    if new_instance is None:  # don't use 'if not new_instance:'

        item = None
        pool_empty = True
    else:

        item = get_paper_data(
            project_id, new_instance, return_debug_label=True)
        item["doc_id"] = new_instance
        pool_empty = False

    response = jsonify({"result": item, "pool_empty": pool_empty})
    response.headers.add('Access-Control-Allow-Origin', '*')
    return response


@bp.route('/project/<project_id>/delete', methods=["DELETE"])
def api_delete_project(project_id):  # noqa: F401
    """Get info on the article"""

    # some checks to check if there is a project to delete
    if project_id == "" or project_id is None:
        response = jsonify(message="project-delete-failure")
        return response, 500

    project_path = get_project_path(project_id)

    if project_path.exists() and project_path.is_dir():
        shutil.rmtree(project_path)

        response = jsonify({'success': True})
        response.headers.add('Access-Control-Allow-Origin', '*')
        return response

    response = jsonify(message="project-delete-failure")
    return response, 500<|MERGE_RESOLUTION|>--- conflicted
+++ resolved
@@ -454,16 +454,9 @@
         return jsonify(message=message), 400
 
     lock_fp = get_lock_path(project_id)
-<<<<<<< HEAD
-    with SQLiteLock(lock_fp, blocking=True, lock_name="active"):
-        indices, labeled = get_labeled(project_id)
-=======
     with SQLiteLock(
             lock_fp, blocking=True, lock_name="active", project_id=project_id):
-        label_history = read_label_history(project_id, subset=subset)
-
-    indices = [x[0] for x in label_history]
->>>>>>> aa97bfc1
+        indices, labeled = get_labeled(project_id)
 
     records = read_data(project_id).record(indices)
 
@@ -489,14 +482,8 @@
     """Get all papers classified as prior documents
     """
     lock_fp = get_lock_path(project_id)
-<<<<<<< HEAD
     with SQLiteLock(lock_fp, blocking=True, lock_name="active"):
-        label_history = get_labeled_labels(project_id)
-=======
-    with SQLiteLock(
-            lock_fp, blocking=True, lock_name="active", project_id=project_id):
         label_history = read_label_history(project_id)
->>>>>>> aa97bfc1
 
     counter_prior = Counter(label_history)
 
@@ -518,20 +505,15 @@
     """
 
     lock_fp = get_lock_path(project_id)
-<<<<<<< HEAD
     with SQLiteLock(lock_fp, blocking=True, lock_name="active"):
-        pool_random = get_random_from_pool(project_id)
-=======
-    with SQLiteLock(
-            lock_fp, blocking=True, lock_name="active", project_id=project_id):
         pool = read_pool(project_id)
 
-    #     with open(get_labeled_path(project_id, 0), "r") as f_label:
-    #         prior_labeled = json.load(f_label)
+#     with open(get_labeled_path(project_id, 0), "r") as f_label:
+#         prior_labeled = json.load(f_label)
 
     # excluded the already labeled items from our random selection.
-    #     prior_labeled_index = [int(label) for label in prior_labeled.keys()]
-    #     pool = [i for i in pool if i not in prior_labeled_index]
+#     prior_labeled_index = [int(label) for label in prior_labeled.keys()]
+#     pool = [i for i in pool if i not in prior_labeled_index]
 
     # sample from the pool (this is already done atm of initializing
     # the pool. But doing it again because a double shuffle is always
@@ -541,7 +523,6 @@
         pool_random = np.random.choice(pool, 1, replace=False)[0]
     except Exception:
         raise ValueError("Not enough random indices to sample from.")
->>>>>>> aa97bfc1
 
     record = read_data(project_id).record(pool_random)
 
